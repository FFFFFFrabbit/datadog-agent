--- conflicted
+++ resolved
@@ -16,7 +16,6 @@
 end
 default_version process_agent_version
 
-<<<<<<< HEAD
 url = "https://s3.amazonaws.com/datad0g-process-agent/"
 
 build do
@@ -28,68 +27,45 @@
     command curl_cmd
     command "mv #{binary} #{install_dir}/bin/agent/#{target_binary}"
   else
-    binary = "process-agent-amd64-#{version}"
     target_binary = "process-agent"
-    curl_cmd = "curl -f #{url}#{binary} -o #{binary}"
-    command curl_cmd
-    command "chmod +x #{binary}"
-    command "mv #{binary} #{install_dir}/embedded/bin/#{target_binary}"
+    if arm?
+      # TODO: Build the process-agent on arm and curl it from the agent repo
+      source git: 'https://github.com/DataDog/datadog-process-agent.git'
+      relative_path 'src/github.com/DataDog/datadog-process-agent'
+      # set GOPATH on the omnibus source dir for this software
+      gopath = Pathname.new(project_dir) + '../../../..'
+      env = {
+        'GOPATH' => gopath.to_path,
+        'PATH' => "#{gopath.to_path}/bin:#{ENV['PATH']}",
+      }
 
-    # network-tracer versions will always be the same on both process-agent and network-tracer
-    ship_license "https://raw.githubusercontent.com/DataDog/tcptracer-bpf/#{version}/LICENSE.network-tracer"
-    binary = "network-tracer-amd64-#{version}"
-    target_binary = "network-tracer"
-    curl_cmd = "curl -f #{url}#{binary} -o #{binary}"
-    command curl_cmd
-    command "chmod +x #{binary}"
-    command "mv #{binary} #{install_dir}/embedded/bin/#{target_binary}"
-=======
-source git: 'https://github.com/DataDog/datadog-process-agent.git'
-relative_path 'src/github.com/DataDog/datadog-process-agent'
+      block do
+        # defer compilation step in a block to allow getting the project's build version, which is populated
+        # only once the software that the project takes its version from (i.e. `datadog-agent`) has finished building
+        env['PROCESS_AGENT_VERSION'] = project.build_version.gsub(/[^0-9\.]/, '') # used by gorake.rb in the process-agent, only keep digits and dots
 
-if windows?
-  process_agent_binary = "process-agent.exe"
-else
-  process_agent_binary = "process-agent"
-end
+        # build process-agent
+        command "rake deps", :env => env
+        command "rake build", :env => env
 
-build do
-  ship_license "https://raw.githubusercontent.com/DataDog/datadog-process-agent/#{version}/LICENSE"
-  # set GOPATH on the omnibus source dir for this software
-  gopath = Pathname.new(project_dir) + '../../../..'
-  if windows?
-    env = {
-      # Trace agent uses GNU make to build.  Some of the input to gnu make
-      # needs the path with `\` as separators, some needs `/`.  Provide both,
-      # and let the makefile sort it out (ugh)
+        # copy binary
+        copy "#{project_dir}/#{target_binary}", "#{install_dir}/embedded/bin"
+      end
+    else
+      binary = "process-agent-amd64-#{version}"
+      curl_cmd = "curl -f #{url}#{binary} -o #{binary}"
+      command curl_cmd
+      command "chmod +x #{binary}"
+      command "mv #{binary} #{install_dir}/embedded/bin/#{target_binary}"
 
-      # also on windows don't modify the path.  Modifying the path here mixes
-      # `/` with `\` in the PATH variable, which confuses the make (and sub-processes)
-      # below.  When properly configured the path on the windows box is sufficient.
-      'GOPATH' => "#{windows_safe_path(gopath.to_path)}",
-    }
-  else
-    env = {
-      'GOPATH' => gopath.to_path,
-      'PATH' => "#{gopath.to_path}/bin:#{ENV['PATH']}",
-    }
-  end
-
-  block do
-    # defer compilation step in a block to allow getting the project's build version, which is populated
-    # only once the software that the project takes its version from (i.e. `datadog-agent`) has finished building
-    env['PROCESS_AGENT_VERSION'] = project.build_version.gsub(/[^0-9\.]/, '') # used by gorake.rb in the process-agent, only keep digits and dots
-
-    # build process-agent
-    command "rake deps", :env => env
-    command "rake build", :env => env
-
-    # copy binary
-    if windows?
-      copy "#{project_dir}/#{process_agent_binary}", "#{install_dir}/bin/agent"
-    else
-      copy "#{project_dir}/#{process_agent_binary}", "#{install_dir}/embedded/bin"
+      # network-tracer versions will always be the same on both process-agent and network-tracer
+      ship_license "https://raw.githubusercontent.com/DataDog/tcptracer-bpf/#{version}/LICENSE.network-tracer"
+      binary = "network-tracer-amd64-#{version}"
+      target_binary = "network-tracer"
+      curl_cmd = "curl -f #{url}#{binary} -o #{binary}"
+      command curl_cmd
+      command "chmod +x #{binary}"
+      command "mv #{binary} #{install_dir}/embedded/bin/#{target_binary}"
     end
->>>>>>> 9b1bb6d4
   end
 end