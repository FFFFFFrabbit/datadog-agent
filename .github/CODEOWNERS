--- conflicted
+++ resolved
@@ -44,10 +44,10 @@
 
 /pkg/quantile                           @DataDog/metrics-aggregation
 
-<<<<<<< HEAD
 # To keep ProdSec up-to-date with changes to requirements.txt,
 # so that datadog/pip can be kept up to date accordingly.
 requirements.txt                        @DataDog/prodsec @DataDog/agent-integrations @DataDog/agent-core
-=======
-/cmd/agent/app/integrations*.go         @DataDog/prodsec @DataDog/agent-integrations @DataDog/agent-core
->>>>>>> 54c00ebe
+
+# Also keep ProdSec up-to-date with changes to the
+# `datadog-agent integration` subcommand.
+/cmd/agent/app/integrations*.go         @DataDog/prodsec @DataDog/agent-integrations @DataDog/agent-co